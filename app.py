<<<<<<< HEAD
=======
# Fix SQLite version for ChromaDB on Streamlit Cloud
>>>>>>> f1e9f768
import sys
try:
    import pysqlite3
    sys.modules['sqlite3'] = pysqlite3
except ImportError:
    pass
<<<<<<< HEAD
    
=======

>>>>>>> f1e9f768
import streamlit as st
import os
import time
from datetime import datetime
from dotenv import load_dotenv
from src.document_processor import SalesforceDocumentProcessor
from src.rag_system import SalesforceRAGSystem
from src.monitoring import monitor, track_query
from src.rate_limiter import rate_limiter
from src.input_validator import validator

# New imports for conversation history
from src.conversation_history import conversation_history
from src.components.history_sidebar import render_history_sidebar
from src.conversation_export import render_export_section

# Import simple RAG visualizer
from src.components.rag_visualizer import SimpleRAGVisualizer, add_visualization_to_sidebar, render_simple_rag_viz

# Import token usage components
from src.components.token_usage_display import render_token_usage_sidebar, render_detailed_token_dashboard

# Import simplified upload UI
from src.components.file_watcher_ui import render_file_watcher_sidebar

load_dotenv()

st.set_page_config(
    page_title="Salesforce Architecture & Best Practices Advisor",
    page_icon="⚡",
    layout="wide"
)

# Initialize session state
if "rag_system" not in st.session_state:
    st.session_state.rag_system = None
if "chat_history" not in st.session_state:
    st.session_state.chat_history = []
if "messages" not in st.session_state:
    st.session_state.messages = []
if "input_key" not in st.session_state:
    st.session_state.input_key = 0
if "dropdown_key" not in st.session_state:
    st.session_state.dropdown_key = 0

# Initialize token usage tracking
if 'token_usage' not in st.session_state:
    st.session_state.token_usage = {
        'total_input_tokens': 0,
        'total_output_tokens': 0,
        'total_cost': 0.0,
        'query_count': 0,
        'model_usage': {},
        'session_start': datetime.now().isoformat(),
        'detailed_calls': []
    }

def initialize_rag_system():
    """Initialize RAG system with smart loading"""
    pdf_directory = "data/raw"
    rag_system = SalesforceRAGSystem()
    
    if not os.path.exists(pdf_directory):
        st.error("❌ PDF directory 'data/raw' not found!")
        st.stop()
    
    pdf_files = [f for f in os.listdir(pdf_directory) if f.endswith('.pdf')]
    if not pdf_files:
        st.error("❌ No PDF files found in 'data/raw' directory!")
        st.stop()
    
    # Always try to load existing vector store first (production mode)
    vectorstore_dir = "data/vectorstore_persistent"
    if os.path.exists(vectorstore_dir) and os.listdir(vectorstore_dir):
        try:
            with st.spinner("📂 Loading existing knowledge base..."):
                rag_system.load_vectorstore()
                info = rag_system.get_collection_info()
            
                pdf_count = len([f for f in os.listdir(pdf_directory) if f.endswith('.pdf')])
                success_msg = st.success(f"✅ Loaded knowledge base: {pdf_count} documents, {info['count']} chunks")
                time.sleep(3)
                success_msg.empty()
                
                rag_system.setup_qa_chain()
                
                return rag_system
        except Exception as e:
            st.warning(f"⚠️ Failed to load existing vector store: {str(e)}")
            st.info("🔄 Creating new vector store (first time only)...")
    else:
        st.info("📚 Creating initial knowledge base from PDFs (first time only)...")
    
    try:
        with st.spinner(f"📄 Processing {len(pdf_files)} PDF files..."):
            processor = SalesforceDocumentProcessor()
            documents = processor.process_all_pdfs(pdf_directory)
            
            if not documents:
                st.error("❌ No documents were processed from PDFs!")
                st.stop()
        
        with st.spinner("💾 Creating persistent vector database..."):
            rag_system.create_vectorstore(documents, pdf_directory)
            info = rag_system.get_collection_info()
            st.success(f"✅ Knowledge base created with {info['count']} documents")
        
        rag_system.setup_qa_chain()
        
        return rag_system
        
    except Exception as e:
        st.error(f"❌ Failed to create vector store: {str(e)}")
        st.stop()

def clear_inputs():
    """Callback function to clear inputs when button is clicked"""
    # Save the current question value before clearing for processing
    current_input = st.session_state.get("current_question", "")
    if not current_input:
        input_widget_key = f"question_input_{st.session_state.input_key}"
        current_input = st.session_state.get(input_widget_key, "")
    
    st.session_state.submitted_question = current_input
    
    st.session_state.input_key += 1
    st.session_state.dropdown_key += 1
    if "current_question" in st.session_state:
        del st.session_state.current_question

def main():
    
    st.title("⚡ Salesforce Architecture & Best Practices Advisor")
    st.markdown("Get expert guidance on Salesforce development, architecture, and best practices from official documentation.")
    st.markdown("*Powered by Google Gemini 2.0 Flash & ChromaDB*")
    
    add_visualization_to_sidebar()
    
    if st.session_state.get('show_dashboard', False):
        render_simple_rag_viz()
        st.session_state.show_dashboard = False
        return
    
    if st.session_state.get('show_token_dashboard', False):
        render_detailed_token_dashboard()
        st.session_state.show_token_dashboard = False
        return
    
    render_history_sidebar()
    render_export_section()
    render_token_usage_sidebar()
    render_file_watcher_sidebar()
    
    with st.sidebar:
        if not os.getenv("GOOGLE_API_KEY"):
            st.error("⚠️ Please set your GOOGLE_API_KEY in .env file")
            st.stop()
        
        if st.session_state.rag_system is None:
            st.session_state.rag_system = initialize_rag_system()
        
        if st.session_state.rag_system:
            pdf_count = len([f for f in os.listdir("data/raw") if f.endswith('.pdf')])
            st.metric("Documents Loaded", pdf_count)
    
    st.subheader("💬 Ask Your Question")
    
    col1, col2 = st.columns(2)
    
    with col1:
        st.markdown("**💡 Example Questions:**")
        examples = [
            "Select an example question...",
            "What are the best practices for handling governor limits in Apex?",
            "How should I design a secure integration with external systems?",
            "What are the different types of SOQL queries and when should I use each?",
            "How do I implement proper error handling in Apex triggers?",
            "What are the security considerations for REST API implementations?",
        ]
        
        selected_example = st.selectbox("", examples, key=f"example_dropdown_{st.session_state.dropdown_key}", label_visibility="collapsed")
        if selected_example != "Select an example question...":
            st.session_state.current_question = selected_example
    
    with col2:
        st.markdown("**🔧 Try Function Calling:**")
        function_examples = {
            "Select a function calling example...": "",
            "📝 Review Apex Code": """Please review this Apex code:

public class AccountProcessor {
    public void processAccounts() {
        for(Account acc : [SELECT Id, Name FROM Account]) {
            acc.Name = acc.Name + ' - Updated';
            update acc;
        }
    }
}""",
            "⚡ Optimize SOQL": """Can you optimize this SOQL query?

SELECT Id, Name, Owner.Name, CreatedBy.Name FROM Account WHERE Name LIKE '%test%' ORDER BY CreatedDate""",
            "📊 Check Limits": """Calculate governor limits usage for these operations:

{"soql_queries": 85, "dml_statements": 140, "heap_size_mb": 5}"""
        }
        
        selected_function = st.selectbox("", list(function_examples.keys()), key=f"function_dropdown_{st.session_state.dropdown_key}", label_visibility="collapsed")
        if selected_function != "Select a function calling example...":
            st.session_state.current_question = function_examples[selected_function]
    
    # Check if there's a reused question from history
    default_question = st.session_state.get("reuse_question", "")
    if default_question:
        del st.session_state.reuse_question
    
    current_input = st.session_state.get("current_question", default_question)
    
    col1, col2 = st.columns([4, 1])
    with col1:
        question = st.text_input(
            "Enter your question:",
            value=current_input,
            placeholder="e.g., What are the best practices for handling governor limits in Apex?",
            key=f"question_input_{st.session_state.input_key}"
        )
    with col2:
        st.markdown("<br>", unsafe_allow_html=True)
        send_button = st.button("🔍 Get Answer", type="primary", use_container_width=True, on_click=clear_inputs)
    
    submitted_question = st.session_state.get("submitted_question", "")
    if submitted_question and send_button:
        is_valid, validation_message, clean_question = validator.validate_question(submitted_question)
        if not is_valid:
            st.error(f"❌ {validation_message}")
            st.stop()
    
        try:
            allowed, rate_message = rate_limiter.is_allowed("query")
            if not allowed:
                st.error(f"🚫 {rate_message}")
                st.stop()
        except Exception as e:
            st.error(f"Rate limit error: {str(e)}")
            st.stop()
        
        with st.spinner("Searching knowledge base..."):
            try:
                # Record start time for tracking
                start_time = time.time()
                
                @track_query
                def process_question(rag_system, question):
                    return rag_system.query(question)
            
                result = process_question(st.session_state.rag_system, clean_question)
                response_time = time.time() - start_time
                
                # Get visualization setting from session state
                show_viz = st.session_state.get('show_query_viz', True)
                                
                # Add visualization tracking
                visualizer = SimpleRAGVisualizer()
                visualizer.track_query(clean_question, result, response_time)
                
                if show_viz:
                    st.markdown("---")
                    visualizer.show_current_query_viz(result)
                    st.markdown("---")
                
                # Add to conversation history
                conversation_history.add_message("user", clean_question)
                conversation_history.add_message(
                    "assistant", 
                    result["answer"],
                    metadata={
                        "tool_used": result.get("tool_used"),
                        "sources_count": len(result.get("sources", [])),
                        "response_time": round(response_time, 2)
                    }
                )
                
                st.subheader("📝 Answer:")
                st.write(result["answer"])
                
                if result.get("tool_used"):
                    st.subheader("🛠️ Tools Used:")
                    st.markdown(f"• {result['tool_used']}")
                
                st.subheader("📚 Sources & References:")
                for i, (source, metadata) in enumerate(zip(result["sources"], result["source_metadata"])):
                    with st.expander(f"📄 Source {i+1}: {metadata.get('source_file', 'Unknown')}"):
                        st.write(f"**Document Type:** {metadata.get('document_type', 'Unknown')}")
                        st.write(f"**Category:** {metadata.get('category', 'Unknown')}")
                        st.write(f"**Topics:** {metadata.get('topics', 'N/A')}")
                        st.write(f"**Page:** {metadata.get('page_number', 'N/A')}")
                        
                        excerpt = source.page_content[:500] + "..." if len(source.page_content) > 500 else source.page_content
                        st.text_area(
                            f"Content from {metadata.get('source_file', 'document')}",
                            value=excerpt, 
                            height=100, 
                            disabled=True, 
                            key=f"excerpt_{i}",
                            label_visibility="collapsed"
                        )
                
                st.session_state.chat_history.append({
                    "question": submitted_question,
                    "answer": result["answer"],
                    "sources": len(result["sources"])
                })
                
                if "submitted_question" in st.session_state:
                    del st.session_state.submitted_question
                
            except Exception as e:
                st.error(f"Error processing question: {str(e)}")
                monitor.log_system_event("query_error", {
                    "question": clean_question[:100],
                    "error": str(e),
                    "user_id": rate_limiter.get_user_id()
                })
                st.error("Please check the console for detailed error messages.")
    
    if st.session_state.chat_history and not (submitted_question and send_button):
        latest_chat = st.session_state.chat_history[-1]
        st.subheader("💬 Current Conversation")
        
        with st.chat_message("user"):
            st.write(latest_chat['question'])
        
        with st.chat_message("assistant"):
            st.write(latest_chat['answer'])
            st.caption(f"📚 Sources: {latest_chat['sources']} documents")
    
    if len(st.session_state.chat_history) > 1:
        st.subheader("💭 Previous Conversations")
        
        show_previous = st.checkbox("Show conversation history", value=False)
        
        if show_previous:
            previous_chats = st.session_state.chat_history[:-1]
            for i, chat in enumerate(reversed(previous_chats[-9:])):
                chat_index = len(previous_chats) - i
                question_preview = chat['question'][:60] + "..." if len(chat['question']) > 60 else chat['question']
                
                with st.expander(f"Q{chat_index}: {question_preview}", expanded=False):
                    st.markdown("**Question:**")
                    st.markdown(f"*{chat['question']}*")
                    
                    st.markdown("**Answer:**")
                    st.write(chat['answer'])
                    
                    st.markdown(f"**Sources used:** {chat['sources']}")
                    
                    col1, col2 = st.columns(2)
                    with col1:
                        if st.button("🔄 Ask Again", key=f"reask_{chat_index}"):
                            st.session_state.current_question = chat['question']
                            st.rerun()
                    
                    with col2:
                        if st.button("📋 Copy Question", key=f"copy_{chat_index}"):
                            st.session_state.current_question = chat['question']
                            st.success("✅ Question copied to input field!")
                            st.rerun()

if __name__ == "__main__":
    main()<|MERGE_RESOLUTION|>--- conflicted
+++ resolved
@@ -1,18 +1,9 @@
-<<<<<<< HEAD
-=======
-# Fix SQLite version for ChromaDB on Streamlit Cloud
->>>>>>> f1e9f768
 import sys
 try:
     import pysqlite3
     sys.modules['sqlite3'] = pysqlite3
 except ImportError:
     pass
-<<<<<<< HEAD
-    
-=======
-
->>>>>>> f1e9f768
 import streamlit as st
 import os
 import time
